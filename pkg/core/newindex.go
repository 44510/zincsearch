--- conflicted
+++ resolved
@@ -14,25 +14,14 @@
 func NewIndex(name string, storageType string) (*Index, error) {
 	var config bluge.Config
 	if storageType == "s3" {
-<<<<<<< HEAD
 		ZINC_S3_BUCKET := zutils.GetEnv("ZINC_S3_BUCKET", "")
 		config = directory.GetS3Config(ZINC_S3_BUCKET, name)
-=======
-		s3bucket := zutils.GetEnv("ZINC_S3_BUCKET", "")
-		config = directory.GetS3Config(s3bucket, name)
->>>>>>> 9daa3ea9
 	} else if storageType == "minio" {
 		MINIO_BUCKET := zutils.GetEnv("ZINC_MINIO_BUCKET", "")
 		config = directory.GetMinIOConfig(MINIO_BUCKET, name)
 	} else { // Default storage type is disk
-<<<<<<< HEAD
 		ZINC_DATA_PATH := zutils.GetEnv("ZINC_DATA_PATH", "./data")
-
 		config = bluge.DefaultConfig(ZINC_DATA_PATH + "/" + name)
-=======
-		dataPath := zutils.GetEnv("ZINC_DATA_PATH", "./data")
-		config = bluge.DefaultConfig(dataPath + "/" + name)
->>>>>>> 9daa3ea9
 	}
 
 	writer, err := bluge.OpenWriter(config)
